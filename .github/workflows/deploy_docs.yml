--- conflicted
+++ resolved
@@ -6,11 +6,7 @@
   push:
     branches: ["master"]
     paths:
-<<<<<<< HEAD
-      - "target/docs/**"
-=======
-      - "doc/**"
->>>>>>> d30245a9
+      - "target/doc/**"
 
   # Allows you to run this workflow manually from the Actions tab
   workflow_dispatch:
@@ -40,11 +36,7 @@
         uses: actions/upload-pages-artifact@v1
         with:
           # Upload entire docs directory
-<<<<<<< HEAD
-          path: "./target/docs/"
-=======
-          path: "./doc/"
->>>>>>> d30245a9
+          path: "./target/doc/"
       - name: Deploy to GitHub Pages
         id: deployment
         uses: actions/deploy-pages@v1